--- conflicted
+++ resolved
@@ -9,13 +9,8 @@
     "lint": "next lint"
   },
   "dependencies": {
-<<<<<<< HEAD
     "dotenv": "^16.4.7",
-    "next": "15.2.0",
     "openai": "^4.85.4",
-    "react": "^19.0.0",
-    "react-dom": "^19.0.0"
-=======
     "@radix-ui/react-slot": "^1.1.2",
     "class-variance-authority": "^0.7.1",
     "clsx": "^2.1.1",
@@ -25,7 +20,6 @@
     "react-dom": "^19.0.0",
     "tailwind-merge": "^3.0.2",
     "tailwindcss-animate": "^1.0.7"
->>>>>>> b25d2b9e
   },
   "devDependencies": {
     "@eslint/eslintrc": "^3",
